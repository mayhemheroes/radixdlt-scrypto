--- conflicted
+++ resolved
@@ -5,19 +5,9 @@
 
 use crate::test_runner::TestRunner;
 use radix_engine::engine::RuntimeError;
-<<<<<<< HEAD
-use radix_engine::ledger::InMemorySubstateStore;
-use radix_engine::ledger::*;
-use radix_engine::wasm::default_wasm_engine;
-use radix_engine::wasm::WasmEngine;
-use radix_engine::wasm::WasmInstance;
-use scrypto::prelude::*;
-use scrypto::to_struct;
-=======
-use scrypto::call_data;
 use scrypto::prelude::*;
 use transaction::builder::ManifestBuilder;
->>>>>>> 0dba6fd9
+use scrypto::to_struct;
 
 fn test_auth_rule(
     test_runner: &mut TestRunner,
@@ -230,14 +220,8 @@
     let (_, _, other_account) = test_runner.new_account();
 
     // Act
-<<<<<<< HEAD
-    let transaction = test_runner
-        .new_transaction_builder()
+    let manifest = ManifestBuilder::new()
         .call_method(SYSTEM_COMPONENT, "free_xrd", to_struct!())
-=======
-    let manifest = ManifestBuilder::new()
-        .call_method(SYSTEM_COMPONENT, call_data![free_xrd()])
->>>>>>> 0dba6fd9
         .take_from_worktop(RADIX_TOKEN, |builder, bucket_id| {
             builder.create_proof_from_bucket(bucket_id, |builder, proof_id| {
                 builder.push_to_auth_zone(proof_id);
@@ -264,14 +248,8 @@
     let (_, _, other_account) = test_runner.new_account();
 
     // Act
-<<<<<<< HEAD
-    let transaction = test_runner
-        .new_transaction_builder()
+    let manifest = ManifestBuilder::new()
         .call_method(SYSTEM_COMPONENT, "free_xrd", to_struct!())
-=======
-    let manifest = ManifestBuilder::new()
-        .call_method(SYSTEM_COMPONENT, call_data![free_xrd()])
->>>>>>> 0dba6fd9
         .take_from_worktop(RADIX_TOKEN, |builder, bucket_id| {
             builder.create_proof_from_bucket(bucket_id, |builder, proof_id| {
                 builder.push_to_auth_zone(proof_id);
@@ -298,14 +276,8 @@
     let (_, _, other_account) = test_runner.new_account();
 
     // Act
-<<<<<<< HEAD
-    let transaction = test_runner
-        .new_transaction_builder()
+    let manifest = ManifestBuilder::new()
         .call_method(SYSTEM_COMPONENT, "free_xrd", to_struct!())
-=======
-    let manifest = ManifestBuilder::new()
-        .call_method(SYSTEM_COMPONENT, call_data![free_xrd()])
->>>>>>> 0dba6fd9
         .take_from_worktop_by_amount(Decimal::from("0.9"), RADIX_TOKEN, |builder, bucket_id| {
             builder.create_proof_from_bucket(bucket_id, |builder, proof_id| {
                 builder.push_to_auth_zone(proof_id);
