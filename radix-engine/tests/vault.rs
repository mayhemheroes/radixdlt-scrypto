--- conflicted
+++ resolved
@@ -51,16 +51,10 @@
 
     // Act
     let transaction = TransactionBuilder::new(&sut)
-<<<<<<< HEAD
         .call_method(component_address, "create_non_existent_vault", vec![])
-        .build_and_sign(vec![], vec![])
-        .unwrap();
-=======
-        .call_method(component_id, "create_non_existent_vault", vec![])
-        .build(&[])
-        .unwrap()
-        .sign(&[]);
->>>>>>> a510ce32
+        .build(&[])
+        .unwrap()
+        .sign(&[]);
     let receipt = sut.validate_and_execute(&transaction).unwrap();
 
     // Assert
@@ -235,16 +229,10 @@
 
     // Act
     let transaction = TransactionBuilder::new(&sut)
-<<<<<<< HEAD
         .call_method(component_address, "overwrite_vault_in_map", vec![])
-        .build_and_sign(vec![], vec![])
-        .unwrap();
-=======
-        .call_method(component_id, "overwrite_vault_in_map", vec![])
-        .build(&[])
-        .unwrap()
-        .sign(&[]);
->>>>>>> a510ce32
+        .build(&[])
+        .unwrap()
+        .sign(&[]);
     let receipt = sut.validate_and_execute(&transaction).unwrap();
 
     // Assert
@@ -290,16 +278,10 @@
 
     // Act
     let transaction = TransactionBuilder::new(&sut)
-<<<<<<< HEAD
         .call_method(component_address, "clear_vector", vec![])
-        .build_and_sign(vec![], vec![])
-        .unwrap();
-=======
-        .call_method(component_id, "clear_vector", vec![])
-        .build(&[])
-        .unwrap()
-        .sign(&[]);
->>>>>>> a510ce32
+        .build(&[])
+        .unwrap()
+        .sign(&[]);
     let receipt = sut.validate_and_execute(&transaction).unwrap();
 
     // Assert
@@ -326,16 +308,10 @@
 
     // Act
     let transaction = TransactionBuilder::new(&sut)
-<<<<<<< HEAD
         .call_method(component_address, "push_vault_into_vector", vec![])
-        .build_and_sign(vec![], vec![])
-        .unwrap();
-=======
-        .call_method(component_id, "push_vault_into_vector", vec![])
-        .build(&[])
-        .unwrap()
-        .sign(&[]);
->>>>>>> a510ce32
+        .build(&[])
+        .unwrap()
+        .sign(&[]);
     let receipt = sut.validate_and_execute(&transaction).unwrap();
 
     // Assert
