--- conflicted
+++ resolved
@@ -1,29 +1,24 @@
+use crate::engine::*;
+use crate::errors::RuntimeError;
+use crate::model::Component;
+use crate::wasm::{
+    instantiate_module, parse_module, validate_module, WasmValidationError, ENGINE_FUNCTION_INDEX,
+};
 use sbor::*;
 use scrypto::abi::{Function, Method};
 use scrypto::buffer::{scrypto_decode, scrypto_encode};
-use scrypto::core::{ScryptoActorInfo};
-use scrypto::prelude::{PackageFunction};
+use scrypto::core::ScryptoActorInfo;
+use scrypto::engine::api::*;
+use scrypto::prelude::PackageFunction;
 use scrypto::rust::collections::HashMap;
+use scrypto::rust::fmt;
+use scrypto::rust::format;
 use scrypto::rust::string::String;
 use scrypto::rust::string::ToString;
-use scrypto::rust::fmt;
 use scrypto::rust::vec;
 use scrypto::rust::vec::Vec;
-use scrypto::rust::format;
 use scrypto::values::ScryptoValue;
-<<<<<<< HEAD
-use scrypto::engine::api::*;
-use wasmi::{Externals, ExternVal, ImportsBuilder, MemoryRef, Module, ModuleInstance, ModuleRef, NopExternals, RuntimeArgs, RuntimeValue, Trap};
-use crate::engine::*;
-use crate::engine::{EnvModuleResolver, SystemApi};
-use crate::errors::{RuntimeError, WasmValidationError};
-use crate::model::Component;
-=======
-
-use crate::engine::SystemApi;
-use crate::wasm::{instantiate_module, parse_module, validate_module, WasmValidationError};
 use wasmi::*; // TODO: remove wasmi coupling
->>>>>>> 678c97c4
 
 /// A collection of blueprints, compiled and published as a single unit.
 #[derive(Debug, Clone, TypeId, Encode, Decode)]
@@ -119,12 +114,8 @@
         call_data: ScryptoValue,
         system_api: &mut S,
     ) -> Result<ScryptoValue, PackageError> {
-<<<<<<< HEAD
-        let function: PackageFunction = scrypto_decode(&call_data.raw).map_err(|e| PackageError::InvalidRequestData(e))?;
-=======
         let function: PackageFunction =
-            scrypto_decode(&arg.raw).map_err(|e| PackageError::InvalidRequestData(e))?;
->>>>>>> 678c97c4
+            scrypto_decode(&call_data.raw).map_err(|e| PackageError::InvalidRequestData(e))?;
         match function {
             PackageFunction::Publish(bytes) => {
                 let package = Package::new(bytes).map_err(PackageError::WasmValidationError)?;
@@ -136,10 +127,7 @@
 
     /// Calls the ABI generator of a blueprint.
     // TODO: Remove
-    pub fn call_abi(
-        &self,
-        blueprint_name: &str,
-    ) -> Result<ScryptoValue, RuntimeError> {
+    pub fn call_abi(&self, blueprint_name: &str) -> Result<ScryptoValue, RuntimeError> {
         let (module, memory) = self.load_module().unwrap();
         let export_name = format!("{}_abi", blueprint_name);
         let result = module.invoke_export(&export_name, &[], &mut NopExternals);
@@ -228,7 +216,7 @@
         message: ScryptoValue,
         module: ModuleRef,
         memory: MemoryRef,
-        externals: &'a mut E
+        externals: &'a mut E,
     ) -> Self {
         WasmProcess {
             actor_info,
@@ -290,7 +278,9 @@
         &mut self,
         input: GetComponentStateInput,
     ) -> Result<GetComponentStateOutput, RuntimeError> {
-        let state = self.externals.read_component_state(input.component_address)?;
+        let state = self
+            .externals
+            .read_component_state(input.component_address)?;
         Ok(GetComponentStateOutput { state })
     }
 
@@ -298,7 +288,8 @@
         &mut self,
         input: PutComponentStateInput,
     ) -> Result<PutComponentStateOutput, RuntimeError> {
-        self.externals.write_component_state(input.component_address, input.state)?;
+        self.externals
+            .write_component_state(input.component_address, input.state)?;
         Ok(PutComponentStateOutput {})
     }
 
@@ -306,8 +297,12 @@
         &mut self,
         input: GetComponentInfoInput,
     ) -> Result<GetComponentInfoOutput, RuntimeError> {
-        let (package_address, blueprint_name) = self.externals.get_component_info(input.component_address)?;
-        Ok(GetComponentInfoOutput { package_address, blueprint_name })
+        let (package_address, blueprint_name) =
+            self.externals.get_component_info(input.component_address)?;
+        Ok(GetComponentInfoOutput {
+            package_address,
+            blueprint_name,
+        })
     }
 
     fn handle_create_lazy_map(
@@ -322,7 +317,9 @@
         &mut self,
         input: GetLazyMapEntryInput,
     ) -> Result<GetLazyMapEntryOutput, RuntimeError> {
-        let value = self.externals.read_lazy_map_entry(input.lazy_map_id, input.key)?;
+        let value = self
+            .externals
+            .read_lazy_map_entry(input.lazy_map_id, input.key)?;
         Ok(GetLazyMapEntryOutput { value })
     }
 
@@ -330,7 +327,8 @@
         &mut self,
         input: PutLazyMapEntryInput,
     ) -> Result<PutLazyMapEntryOutput, RuntimeError> {
-        self.externals.write_lazy_map_entry(input.lazy_map_id, input.key, input.value)?;
+        self.externals
+            .write_lazy_map_entry(input.lazy_map_id, input.key, input.value)?;
         Ok(PutLazyMapEntryOutput {})
     }
 
@@ -381,7 +379,7 @@
     }
 }
 
-impl<'a, E:SystemApi> Externals for WasmProcess<'a, E> {
+impl<'a, E: SystemApi> Externals for WasmProcess<'a, E> {
     fn invoke_index(
         &mut self,
         index: usize,
