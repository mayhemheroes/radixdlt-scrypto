--- conflicted
+++ resolved
@@ -10,16 +10,6 @@
 use crate::wasm::constants::*;
 use crate::wasm::errors::*;
 use crate::wasm::traits::*;
-<<<<<<< HEAD
-=======
-use sbor::rust::format;
-use sbor::rust::string::String;
-use sbor::rust::string::ToString;
-use sbor::rust::vec::Vec;
-use scrypto::values::ScryptoValue;
-use wasm_instrument::{gas_metering, inject_stack_limiter, parity_wasm};
-use wasmi::*;
->>>>>>> 600aa5a9
 
 pub struct WasmiScryptoModule {
     module: Module,
@@ -62,17 +52,6 @@
                     USE_TBD_FUNCTION_INDEX,
                 ))
             }
-            TBD_FUNCTION_NAME => {
-                if signature.params() != [ValueType::I32] || signature.return_type() != None {
-                    return Err(Error::Instantiation(
-                        "Function signature does not match".into(),
-                    ));
-                }
-                Ok(FuncInstance::alloc_host(
-                    signature.clone(),
-                    TBD_FUNCTION_INDEX,
-                ))
-            }
             _ => Err(Error::Instantiation(format!(
                 "Function {} not found",
                 field_name
@@ -81,7 +60,6 @@
     }
 }
 
-<<<<<<< HEAD
 impl<'r> ScryptoModule<'r, WasmiScryptoInstance<'r>> for WasmiScryptoModule {
     fn instantiate(&self, runtime: Box<dyn ScryptoRuntime + 'r>) -> WasmiScryptoInstance<'r> {
         // link with env module
@@ -112,18 +90,6 @@
             EXPORT_SCRYPTO_ALLOC,
             &[RuntimeValue::I32((value.raw.len()) as i32)],
             self,
-=======
-impl WasmiScryptoModule {
-    pub fn send_value<T: ScryptoRuntime>(
-        &self,
-        value: &ScryptoValue,
-        externals: &mut WasmiScryptoModuleExternals<T>,
-    ) -> Result<RuntimeValue, InvokeError> {
-        let result = self.module_ref.invoke_export(
-            EXPORT_SCRYPTO_ALLOC,
-            &[RuntimeValue::I32((value.raw.len()) as i32)],
-            externals,
->>>>>>> 600aa5a9
         );
 
         if let Ok(Some(RuntimeValue::I32(ptr))) = result {
@@ -163,7 +129,6 @@
         args: RuntimeArgs,
     ) -> Result<Option<RuntimeValue>, Trap> {
         match index {
-<<<<<<< HEAD
             RADIX_ENGINE_FUNCTION_INDEX => {
                 let input_ptr = args.nth_checked::<u32>(0)? as usize;
                 let input = self.read_value(input_ptr)?;
@@ -174,19 +139,6 @@
                     .map_err(|e| e.into())
             }
             USE_TBD_FUNCTION_INDEX => {
-=======
-            ENGINE_FUNCTION_INDEX => {
-                let input_ptr: u32 = args.nth_checked(0)?;
-                let input = self.module.read_value(input_ptr)?;
-
-                let output = self.runtime.main(input)?;
-                self.module
-                    .send_value(&output, self)
-                    .map(Option::Some)
-                    .map_err(|e| e.into())
-            }
-            TBD_FUNCTION_INDEX => {
->>>>>>> 600aa5a9
                 let amount: u32 = args.nth_checked(0)?;
                 self.runtime
                     .use_tbd(amount)
@@ -204,15 +156,7 @@
         name: &str,
         input: &ScryptoValue,
     ) -> Result<ScryptoValue, InvokeError> {
-<<<<<<< HEAD
         let pointer = self.send_value(input)?;
-=======
-        let mut externals = WasmiScryptoModuleExternals {
-            module: self,
-            runtime,
-        };
-        let pointer = self.send_value(input, &mut externals)?;
->>>>>>> 600aa5a9
         let result = self
             .module_ref
             .clone()
@@ -300,18 +244,7 @@
     }
 }
 
-<<<<<<< HEAD
 impl ScryptoInstrumenter for WasmiEngine {
-    fn instrument(&mut self, code: &[u8]) -> Result<Vec<u8>, InstrumentError> {
-        let mut module =
-            parity_wasm::deserialize_buffer(code).expect("Unable to parse wasm module");
-
-        module = gas_metering::inject(
-            module,
-            &gas_metering::ConstantCostRules::new(INSTRUCTION_COST, MEMORY_GROW_COST),
-            MODULE_ENV_NAME,
-=======
-impl ScryptoWasmInstrumenter for WasmiEngine {
     fn instrument(&mut self, code: &[u8]) -> Result<Vec<u8>, InstrumentError> {
         let mut module =
             parity_wasm::deserialize_buffer(code).expect("Unable to parse wasm module");
@@ -334,28 +267,6 @@
     }
 }
 
-impl ScryptoWasmExecutor<WasmiScryptoModule> for WasmiEngine {
-    fn instantiate(&mut self, code: &[u8]) -> WasmiScryptoModule {
-        // parse wasm
-        let module = Module::from_buffer(code).expect("Failed to parse wasm module");
-
-        // link with env module
-        let module_ref = ModuleInstance::new(
-            &module,
-            &ImportsBuilder::new().with_resolver(MODULE_ENV_NAME, &WasmiEnvModule),
->>>>>>> 600aa5a9
-        )
-        .map_err(|_| InstrumentError::FailedToInjectInstructionMetering)?;
-
-        module = inject_stack_limiter(module, MAX_STACK_DEPTH)
-            .map_err(|_| InstrumentError::FailedToInjectStackLimiter)?;
-
-        module
-            .to_bytes()
-            .map_err(|_| InstrumentError::FailedToExportModule)
-    }
-}
-
 impl<'l, 'r> ScryptoLoader<'l, 'r, WasmiScryptoModule, WasmiScryptoInstance<'r>> for WasmiEngine {
     fn load(&'l mut self, code: &[u8]) -> WasmiScryptoModule {
         let module = Module::from_buffer(code).expect("Failed to parse wasm module");
