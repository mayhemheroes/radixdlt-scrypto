use colored::*;
use sbor::path::SborPath;
use sbor::rust::borrow::ToOwned;
use sbor::rust::collections::*;
use sbor::rust::format;
use sbor::rust::marker::*;
use sbor::rust::string::String;
use sbor::rust::string::ToString;
use sbor::rust::vec;
use sbor::rust::vec::Vec;
use sbor::*;
use scrypto::call_data;
use scrypto::core::{SNodeRef, ScryptoActor};
use scrypto::engine::types::*;
use scrypto::resource::AuthZoneMethod;
use scrypto::values::*;

use crate::engine::LazyMapState::{Committed, Uncommitted};
use crate::engine::LoadedSNodeState::{Borrowed, Consumed, Static};
use crate::engine::*;
use crate::ledger::*;
use crate::model::*;
use crate::wasm::*;

/// A call frame is the basic unit that forms a transaction call stack, which keeps track of the
/// owned objects by this function.
pub struct CallFrame<
    'p, // Parent frame lifetime
    's, // Substate store lifetime
    't, // Track lifetime
    'w, // WASM engine lifetime
    S,  // Substore store type
    W,  // WASM engine type
    I,  // WASM instance type
> where
    S: ReadableSubstateStore,
    W: WasmEngine<I>,
    I: WasmInstance,
{
    /// The transaction hash
    transaction_hash: Hash,
    /// The call depth
    depth: usize,
    /// Whether to show trace messages
    trace: bool,

    /// State track
    track: &'t mut Track<'s, S>,
    /// Wasm engine
    wasm_engine: &'w mut W,

    /// Owned Snodes
    buckets: HashMap<BucketId, Bucket>,
    proofs: HashMap<ProofId, Proof>,
    owned_snodes: ComponentObjects,

    /// Referenced Snodes
    worktop: Option<Worktop>,
    auth_zone: Option<AuthZone>,

    /// Caller's auth zone
    caller_auth_zone: Option<&'p AuthZone>,

    /// Component state, lazily loaded
    component_state: Option<&'p mut ComponentState>,

    phantom: PhantomData<I>,
}

pub enum ConsumedSNodeState {
    Bucket(Bucket),
    Proof(Proof),
}

pub enum BorrowedSNodeState {
    AuthZone(AuthZone),
    Worktop(Worktop),
    Scrypto(
        ScryptoActorInfo,
        ValidatedPackage,
        String,
        Option<ComponentState>,
    ),
    Resource(ResourceAddress, ResourceManager),
    Bucket(BucketId, Bucket),
    Proof(ProofId, Proof),
    Vault(VaultId, Option<ComponentAddress>, Vault),
}

pub enum StaticSNodeState {
    Package,
    Resource,
    System,
    TransactionProcessor,
}

pub enum LoadedSNodeState {
    Static(StaticSNodeState),
    Consumed(Option<ConsumedSNodeState>),
    Borrowed(BorrowedSNodeState),
}

pub enum SNodeState<'a> {
    Root,
    SystemStatic,
    TransactionProcessorStatic,
    PackageStatic,
    AuthZoneRef(&'a mut AuthZone),
    Worktop(&'a mut Worktop),
    // TODO: use reference to the package
    Scrypto(
        ScryptoActorInfo,
        ValidatedPackage,
        String,
        Option<&'a mut ComponentState>,
    ),
    ResourceStatic,
    ResourceRef(ResourceAddress, &'a mut ResourceManager),
    BucketRef(BucketId, &'a mut Bucket),
    Bucket(Bucket),
    ProofRef(ProofId, &'a mut Proof),
    Proof(Proof),
    VaultRef(VaultId, Option<ComponentAddress>, &'a mut Vault),
}

#[derive(Debug)]
pub struct ComponentState {
    pub component_address: ComponentAddress,
    pub component: Component,
    pub initial_loaded_object_refs: ComponentObjectRefs,
    pub snode_refs: ComponentObjectRefs,
}

///TODO: Remove
#[derive(Debug)]
pub enum LazyMapState {
    Uncommitted { root: LazyMapId },
    Committed { component_address: ComponentAddress },
}

#[derive(Debug, Copy, Clone, PartialEq, Eq)]
pub enum MoveMethod {
    AsReturn,
    AsArgument,
}

impl LoadedSNodeState {
    fn to_snode_state(&mut self) -> SNodeState {
        match self {
            Static(static_state) => match static_state {
                StaticSNodeState::Package => SNodeState::PackageStatic,
                StaticSNodeState::Resource => SNodeState::ResourceStatic,
                StaticSNodeState::System => SNodeState::SystemStatic,
                StaticSNodeState::TransactionProcessor => SNodeState::TransactionProcessorStatic,
            },
            Consumed(ref mut to_consume) => match to_consume.take().unwrap() {
                ConsumedSNodeState::Proof(proof) => SNodeState::Proof(proof),
                ConsumedSNodeState::Bucket(bucket) => SNodeState::Bucket(bucket),
            },
            Borrowed(ref mut borrowed) => match borrowed {
                BorrowedSNodeState::AuthZone(s) => SNodeState::AuthZoneRef(s),
                BorrowedSNodeState::Worktop(s) => SNodeState::Worktop(s),
                BorrowedSNodeState::Scrypto(info, package, export_name, component_state) => {
                    SNodeState::Scrypto(
                        info.clone(),
                        package.clone(),
                        export_name.clone(),
                        component_state.as_mut(),
                    )
                }
                BorrowedSNodeState::Resource(addr, s) => SNodeState::ResourceRef(*addr, s),
                BorrowedSNodeState::Bucket(id, s) => SNodeState::BucketRef(*id, s),
                BorrowedSNodeState::Proof(id, s) => SNodeState::ProofRef(*id, s),
                BorrowedSNodeState::Vault(id, addr, s) => {
                    SNodeState::VaultRef(*id, addr.clone(), s)
                }
            },
        }
    }
}

impl BorrowedSNodeState {
    fn return_borrowed_state<'p, 's, 't, 'w, S, W, I>(
        self,
        frame: &mut CallFrame<'p, 's, 't, 'w, S, W, I>,
    ) where
        S: ReadableSubstateStore,
        W: WasmEngine<I>,
        I: WasmInstance,
    {
        match self {
            BorrowedSNodeState::AuthZone(auth_zone) => {
                frame.auth_zone = Some(auth_zone);
            }
            BorrowedSNodeState::Worktop(worktop) => {
                frame.worktop = Some(worktop);
            }
            BorrowedSNodeState::Scrypto(actor, _, _, component_state) => {
                if let Some(component_address) = actor.component_address() {
                    frame.track.return_borrowed_global_mut_value(
                        component_address,
                        component_state.unwrap().component, // TODO: how about the refs?
                    );
                }
            }
            BorrowedSNodeState::Resource(resource_address, resource_manager) => {
                frame
                    .track
                    .return_borrowed_global_mut_value(resource_address, resource_manager);
            }
            BorrowedSNodeState::Bucket(bucket_id, bucket) => {
                frame.buckets.insert(bucket_id, bucket);
            }
            BorrowedSNodeState::Proof(proof_id, proof) => {
                frame.proofs.insert(proof_id, proof);
            }
            BorrowedSNodeState::Vault(vault_id, maybe_component_address, vault) => {
                if let Some(component_address) = maybe_component_address {
                    frame
                        .track
                        .return_borrowed_global_mut_value((component_address, vault_id), vault);
                } else {
                    frame.owned_snodes.return_borrowed_vault_mut(vault);
                }
            }
        }
    }
}

impl<'p, 's, 't, 'w, S, W, I> CallFrame<'p, 's, 't, 'w, S, W, I>
where
    S: ReadableSubstateStore,
    W: WasmEngine<I>,
    I: WasmInstance,
{
    pub fn new_root(
        verbose: bool,
        transaction_hash: Hash,
        transaction_signers: Vec<EcdsaPublicKey>,
        track: &'t mut Track<'s, S>,
        wasm_engine: &'w mut W,
    ) -> Self {
        let signers: BTreeSet<NonFungibleId> = transaction_signers
            .clone()
            .into_iter()
            .map(|public_key| NonFungibleId::from_bytes(public_key.to_vec()))
            .collect();

        let mut initial_auth_zone_proofs = Vec::new();
        if !signers.is_empty() {
            // Proofs can't be zero amount
            let mut ecdsa_bucket =
                Bucket::new(ResourceContainer::new_non_fungible(ECDSA_TOKEN, signers));
            let ecdsa_proof = ecdsa_bucket.create_proof(ECDSA_TOKEN_BUCKET_ID).unwrap();
            initial_auth_zone_proofs.push(ecdsa_proof);
        }

        Self::new(
            transaction_hash,
            0,
            verbose,
            track,
            wasm_engine,
            Some(AuthZone::new_with_proofs(initial_auth_zone_proofs)),
            Some(Worktop::new()),
            HashMap::new(),
            HashMap::new(),
            None,
        )
    }

    pub fn new(
        transaction_hash: Hash,
        depth: usize,
        trace: bool,
        track: &'t mut Track<'s, S>,
        wasm_engine: &'w mut W,
        auth_zone: Option<AuthZone>,
        worktop: Option<Worktop>,
        buckets: HashMap<BucketId, Bucket>,
        proofs: HashMap<ProofId, Proof>,
        caller_auth_zone: Option<&'p AuthZone>,
    ) -> Self {
        Self {
            transaction_hash,
            depth,
            trace,
            track,
            wasm_engine,
            buckets,
            proofs,
            owned_snodes: ComponentObjects::new(),
            worktop,
            auth_zone,
            caller_auth_zone,
            component_state: None,
            phantom: PhantomData,
        }
    }

    /// Checks resource leak.
    fn check_resource(&self) -> Result<(), RuntimeError> {
        let success = self.buckets.is_empty()
            && self.proofs.is_empty()
            && self.owned_snodes.vaults.is_empty()
            && self.owned_snodes.lazy_maps.is_empty()
            && match &self.worktop {
                Some(worktop) => worktop.is_empty(),
                None => true,
            };

        if success {
            Ok(())
        } else {
            self.sys_log(Level::Info, format!("Resources owned by call frame"));
            self.sys_log(Level::Info, format!("Buckets: {:?}", self.buckets));
            self.sys_log(Level::Info, format!("Proofs: {:?}", self.proofs));
            self.sys_log(Level::Info, format!("SNodes: {:?}", self.owned_snodes));
            self.sys_log(Level::Info, format!("Worktop: {:?}", self.worktop));
            self.sys_log(Level::Info, format!("Auth zone: {:?}", self.auth_zone));
            Err(RuntimeError::ResourceCheckFailure)
        }
    }

    fn process_call_data(&mut self, validated: &ScryptoValue) -> Result<(), RuntimeError> {
        if !validated.lazy_map_ids.is_empty() {
            return Err(RuntimeError::LazyMapNotAllowed);
        }
        if !validated.vault_ids.is_empty() {
            return Err(RuntimeError::VaultNotAllowed);
        }
        Ok(())
    }

    fn process_return_data(
        &mut self,
        from: Option<SNodeRef>,
        validated: &ScryptoValue,
    ) -> Result<(), RuntimeError> {
        if !validated.lazy_map_ids.is_empty() {
            return Err(RuntimeError::LazyMapNotAllowed);
        }

        // Allow vaults to be returned from ResourceStatic
        // TODO: Should we allow vaults to be returned by any component?
        if !matches!(from, Some(SNodeRef::ResourceRef(_))) {
            if !validated.vault_ids.is_empty() {
                return Err(RuntimeError::VaultNotAllowed);
            }
        }

        Ok(())
    }

    /// Process and parse entry data from any component object (components and maps)
    fn process_entry_data(data: &[u8]) -> Result<ComponentObjectRefs, RuntimeError> {
        let validated =
            ScryptoValue::from_slice(data).map_err(RuntimeError::ParseScryptoValueError)?;
        if !validated.bucket_ids.is_empty() {
            return Err(RuntimeError::BucketNotAllowed);
        }
        if !validated.proof_ids.is_empty() {
            return Err(RuntimeError::ProofNotAllowed);
        }

        // lazy map allowed
        // vaults allowed
        Ok(ComponentObjectRefs {
            lazy_map_ids: validated.lazy_map_ids,
            vault_ids: validated.vault_ids,
        })
    }

    /// Sends buckets to another component/blueprint, either as argument or return
    fn send_buckets(
        &mut self,
        bucket_ids: &HashMap<BucketId, SborPath>,
    ) -> Result<HashMap<BucketId, Bucket>, RuntimeError> {
        let mut buckets = HashMap::new();
        for (bucket_id, _) in bucket_ids {
            let bucket = self
                .buckets
                .remove(bucket_id)
                .ok_or(RuntimeError::BucketNotFound(*bucket_id))?;
            if bucket.is_locked() {
                return Err(RuntimeError::CantMoveLockedBucket);
            }
            buckets.insert(*bucket_id, bucket);
        }
        Ok(buckets)
    }

    /// Sends proofs to another component/blueprint, either as argument or return
    fn send_vaults(
        &mut self,
        vault_ids: &HashSet<VaultId>,
    ) -> Result<HashMap<VaultId, Vault>, RuntimeError> {
        let mut vaults = HashMap::new();
        for vault_id in vault_ids {
            let vault = self
                .owned_snodes
                .vaults
                .remove(vault_id)
                .ok_or(RuntimeError::VaultNotFound(*vault_id))?;
            vaults.insert(*vault_id, vault);
        }
        Ok(vaults)
    }

    /// Sends proofs to another component/blueprint, either as argument or return
    fn send_proofs(
        &mut self,
        proof_ids: &HashMap<ProofId, SborPath>,
        method: MoveMethod,
    ) -> Result<HashMap<ProofId, Proof>, RuntimeError> {
        let mut proofs = HashMap::new();
        for (proof_id, _) in proof_ids {
            let mut proof = self
                .proofs
                .remove(proof_id)
                .ok_or(RuntimeError::ProofNotFound(*proof_id))?;
            if proof.is_restricted() {
                return Err(RuntimeError::CantMoveRestrictedProof(*proof_id));
            }
            if matches!(method, MoveMethod::AsArgument) {
                proof.change_to_restricted();
            }
            proofs.insert(*proof_id, proof);
        }
        Ok(proofs)
    }

    pub fn run(
        &mut self,
        snode_ref: Option<SNodeRef>, // TODO: Remove, abstractions between invoke_snode() and run() are a bit messy right now
        snode: SNodeState<'p>,
        call_data: ScryptoValue,
    ) -> Result<
        (
            ScryptoValue,
            HashMap<BucketId, Bucket>,
            HashMap<ProofId, Proof>,
            HashMap<VaultId, Vault>,
        ),
        RuntimeError,
    > {
        let output = match snode {
            SNodeState::Root => {
                panic!("Root is not runnable")
            }
            SNodeState::SystemStatic => {
                System::static_main(call_data, self).map_err(RuntimeError::SystemError)
            }
            SNodeState::TransactionProcessorStatic => {
                TransactionProcessor::static_main(call_data, self).map_err(|e| match e {
                    TransactionProcessorError::InvalidRequestData(_) => panic!("Illegal state"),
                    TransactionProcessorError::RuntimeError(e) => e,
                })
            }
            SNodeState::PackageStatic => {
                ValidatedPackage::static_main(call_data, self).map_err(RuntimeError::PackageError)
            }
            SNodeState::AuthZoneRef(auth_zone) => auth_zone
                .main(call_data, self)
                .map_err(RuntimeError::AuthZoneError),
            SNodeState::Worktop(worktop) => worktop
                .main(call_data, self)
                .map_err(RuntimeError::WorktopError),
            SNodeState::Scrypto(actor, package, export_name, component_state) => {
                self.component_state = component_state;

                package.invoke(actor, export_name, call_data, self)
            }
            SNodeState::ResourceStatic => ResourceManager::static_main(call_data, self)
                .map_err(RuntimeError::ResourceManagerError),
            SNodeState::ResourceRef(resource_address, resource_manager) => {
                let return_value = resource_manager
                    .main(resource_address, call_data, self)
                    .map_err(RuntimeError::ResourceManagerError)?;

                Ok(return_value)
            }
            SNodeState::BucketRef(bucket_id, bucket) => bucket
                .main(bucket_id, call_data, self)
                .map_err(RuntimeError::BucketError),
            SNodeState::Bucket(bucket) => bucket
                .consuming_main(call_data, self)
                .map_err(RuntimeError::BucketError),
            SNodeState::ProofRef(_, proof) => proof
                .main(call_data, self)
                .map_err(RuntimeError::ProofError),
            SNodeState::Proof(proof) => proof
                .main_consume(call_data)
                .map_err(RuntimeError::ProofError),
            SNodeState::VaultRef(vault_id, _, vault) => vault
                .main(vault_id, call_data, self)
                .map_err(RuntimeError::VaultError),
        }?;

        self.process_return_data(snode_ref, &output)?;

        // figure out what buckets and resources to return
        let moving_buckets = self.send_buckets(&output.bucket_ids)?;
        let moving_proofs = self.send_proofs(&output.proof_ids, MoveMethod::AsReturn)?;
        let moving_vaults = self.send_vaults(&output.vault_ids)?;

        // drop proofs and check resource leak
        for (_, proof) in self.proofs.drain() {
            proof.drop();
        }

        if let Some(_) = &mut self.auth_zone {
            self.invoke_snode(
                SNodeRef::AuthZoneRef,
                ScryptoValue::from_value(&AuthZoneMethod::Clear()),
            )?;
        }
        self.check_resource()?;

        Ok((output, moving_buckets, moving_proofs, moving_vaults))
    }
}

impl<'p, 's, 't, 'w, S, W, I> SystemApi<W, I> for CallFrame<'p, 's, 't, 'w, S, W, I>
where
    S: ReadableSubstateStore,
    W: WasmEngine<I>,
    I: WasmInstance,
{
    fn wasm_engine(&mut self) -> &mut W {
        self.wasm_engine
    }

    fn invoke_snode(
        &mut self,
        snode_ref: SNodeRef,
        call_data: ScryptoValue,
    ) -> Result<ScryptoValue, RuntimeError> {
        self.sys_log(Level::Debug, format!("{:?}", snode_ref));
        let function = if let Value::Enum { name, .. } = &call_data.dom {
            name.clone()
        } else {
            return Err(RuntimeError::InvalidInvocation);
        };

        // Authorization and state load
        let (mut loaded_snode, method_auths) = match &snode_ref {
            SNodeRef::TransactionProcessor => {
                // FIXME: only TransactionExecutor can invoke this function
                Ok((Static(StaticSNodeState::TransactionProcessor), vec![]))
            }
            SNodeRef::PackageStatic => Ok((Static(StaticSNodeState::Package), vec![])),
            SNodeRef::SystemStatic => Ok((Static(StaticSNodeState::System), vec![])),
            SNodeRef::AuthZoneRef => {
                if let Some(auth_zone) = self.auth_zone.take() {
                    Ok((Borrowed(BorrowedSNodeState::AuthZone(auth_zone)), vec![]))
                } else {
                    Err(RuntimeError::AuthZoneDoesNotExist)
                }
            }
            SNodeRef::WorktopRef => {
                if let Some(worktop) = self.worktop.take() {
                    Ok((Borrowed(BorrowedSNodeState::Worktop(worktop)), vec![]))
                } else {
                    Err(RuntimeError::WorktopDoesNotExist)
                }
            }
            SNodeRef::Scrypto(actor) => {
                match actor {
                    ScryptoActor::Blueprint(package_address, blueprint_name) => {
                        let substate_value = self
                            .track
                            .read_value(package_address.clone())
                            .ok_or(RuntimeError::PackageNotFound(*package_address))?;
                        let package = match substate_value {
                            SubstateValue::Package(package) => package,
                            _ => panic!("Value is not a package"),
                        };
                        if !package.contains_blueprint(blueprint_name) {
                            return Err(RuntimeError::BlueprintNotFound(
                                package_address.clone(),
                                blueprint_name.clone(),
                            ));
                        }
                        let export_name = format!("{}_main", blueprint_name);

                        Ok((
                            Borrowed(BorrowedSNodeState::Scrypto(
                                ScryptoActorInfo::blueprint(
                                    package_address.clone(),
                                    blueprint_name.clone(),
                                ),
                                package.clone(),
                                export_name.clone(),
                                None,
                            )),
                            vec![],
                        ))
                    }
                    ScryptoActor::Component(component_address) => {
                        let component_address = *component_address;

                        let component: Component = self
                            .track
                            .borrow_global_mut_value(component_address)
                            .map_err(|e| match e {
                                TrackError::NotFound => {
                                    RuntimeError::ComponentNotFound(component_address)
                                }
                                TrackError::Reentrancy => {
                                    RuntimeError::ComponentReentrancy(component_address)
                                }
                            })?
                            .into();
                        let package_address = component.package_address();
                        let blueprint_name = component.blueprint_name().to_string();
                        let export_name = format!("{}_main", blueprint_name);

                        let substate_value = self
                            .track
                            .read_value(package_address)
                            .ok_or(RuntimeError::PackageNotFound(package_address))?;
                        let package = match substate_value {
                            SubstateValue::Package(package) => package,
                            _ => panic!("Value is not a package"),
                        };

                        // TODO: Remove clone
                        let schema = package
                            .load_blueprint_schema(&blueprint_name)
                            .unwrap()
                            .clone();

                        let (_, method_auths) = component.method_authorization(&schema, &function);

                        // set up component state
                        let data = ScryptoValue::from_slice(component.state()).unwrap();
                        let initial_loaded_object_refs = ComponentObjectRefs {
                            vault_ids: data.vault_ids.into_iter().collect(),
                            lazy_map_ids: data.lazy_map_ids.into_iter().collect(),
                        };
                        let snode_refs = ComponentObjectRefs::new();

                        Ok((
                            Borrowed(BorrowedSNodeState::Scrypto(
                                ScryptoActorInfo::component(
                                    package_address,
                                    blueprint_name,
                                    component_address,
                                ),
                                package.clone(),
                                export_name,
                                Some(ComponentState {
                                    component_address,
                                    component,
                                    initial_loaded_object_refs,
                                    snode_refs,
                                }),
                            )),
                            method_auths,
                        ))
                    }
                }
            }
            SNodeRef::ResourceStatic => Ok((Static(StaticSNodeState::Resource), vec![])),
            SNodeRef::ResourceRef(resource_address) => {
                let resource_manager: ResourceManager = self
                    .track
                    .borrow_global_mut_value(resource_address.clone())
                    .map_err(|e| match e {
                        TrackError::NotFound => {
                            RuntimeError::ResourceManagerNotFound(resource_address.clone())
                        }
                        TrackError::Reentrancy => panic!("Reentrancy occurred in resource manager"),
                    })?
                    .into();
                let method_auth = resource_manager.get_auth(&call_data).clone();
                Ok((
                    Borrowed(BorrowedSNodeState::Resource(
                        resource_address.clone(),
                        resource_manager,
                    )),
                    vec![method_auth],
                ))
            }
            SNodeRef::Bucket(bucket_id) => {
                let bucket = self
                    .buckets
                    .remove(&bucket_id)
                    .ok_or(RuntimeError::BucketNotFound(bucket_id.clone()))?;
                let resource_address = bucket.resource_address();
                let substate_value = self.track.read_value(resource_address.clone()).unwrap();
                let resource_manager = match substate_value {
                    SubstateValue::Resource(resource_manager) => resource_manager,
                    _ => panic!("Value is not a resource manager"),
                };
                let method_auth = resource_manager.get_consuming_bucket_auth(&call_data);
                Ok((
                    Consumed(Some(ConsumedSNodeState::Bucket(bucket))),
                    vec![method_auth.clone()],
                ))
            }
            SNodeRef::BucketRef(bucket_id) => {
                let bucket = self
                    .buckets
                    .remove(&bucket_id)
                    .ok_or(RuntimeError::BucketNotFound(bucket_id.clone()))?;
                Ok((
                    Borrowed(BorrowedSNodeState::Bucket(bucket_id.clone(), bucket)),
                    vec![],
                ))
            }
            SNodeRef::ProofRef(proof_id) => {
                let proof = self
                    .proofs
                    .remove(&proof_id)
                    .ok_or(RuntimeError::ProofNotFound(proof_id.clone()))?;
                Ok((
                    Borrowed(BorrowedSNodeState::Proof(proof_id.clone(), proof)),
                    vec![],
                ))
            }
            SNodeRef::Proof(proof_id) => {
                let proof = self
                    .proofs
                    .remove(&proof_id)
                    .ok_or(RuntimeError::ProofNotFound(proof_id.clone()))?;
                Ok((Consumed(Some(ConsumedSNodeState::Proof(proof))), vec![]))
            }
            SNodeRef::VaultRef(vault_id) => {
                let (component, vault) = if let Some(vault) =
                    self.owned_snodes.borrow_vault_mut(vault_id)
                {
                    (None, vault)
                } else if let Some(ComponentState {
                    component_address,
                    snode_refs,
                    ..
                }) = &self.component_state
                {
                    if !snode_refs.vault_ids.contains(vault_id) {
                        return Err(RuntimeError::VaultNotFound(*vault_id));
                    }
                    let vault: Vault = self
                        .track
                        .borrow_global_mut_value((*component_address, *vault_id))
                        .map_err(|e| match e {
                            TrackError::NotFound => RuntimeError::VaultNotFound(vault_id.clone()),
                            TrackError::Reentrancy => panic!("Vault logic is causing reentrancy"),
                        })?
                        .into();
                    (Some(*component_address), vault)
                } else {
                    panic!("Should never get here");
                };

                let resource_address = vault.resource_address();
                let substate_value = self.track.read_value(resource_address.clone()).unwrap();
                let resource_manager = match substate_value {
                    SubstateValue::Resource(resource_manager) => resource_manager,
                    _ => panic!("Value is not a resource manager"),
                };
                let method_auth = resource_manager.get_vault_auth(&call_data);
                Ok((
                    Borrowed(BorrowedSNodeState::Vault(
                        vault_id.clone(),
                        component,
                        vault,
                    )),
                    vec![method_auth.clone()],
                ))
            }
        }?;

        // Authorization check
        if !method_auths.is_empty() {
            let mut auth_zones = Vec::new();
            if let Some(self_auth_zone) = &self.auth_zone {
                auth_zones.push(self_auth_zone);
            }

            match &loaded_snode {
                // Resource auth check includes caller
                Borrowed(BorrowedSNodeState::Resource(_, _))
                | Borrowed(BorrowedSNodeState::Vault(_, _, _))
                | Borrowed(BorrowedSNodeState::Bucket(_, _))
                | Borrowed(BorrowedSNodeState::Scrypto(_, _, _, _))
                | Consumed(Some(ConsumedSNodeState::Bucket(_))) => {
                    if let Some(auth_zone) = self.caller_auth_zone {
                        auth_zones.push(auth_zone);
                    }
                }
                // Extern call auth check
                _ => {}
            };

            for method_auth in method_auths {
                method_auth.check(&auth_zones).map_err(|error| {
                    RuntimeError::AuthorizationError {
                        function: function.clone(),
                        authorization: method_auth,
                        error,
                    }
                })?;
            }
        }

        // Figure out what buckets and proofs to move from this process
        let mut moving_buckets = HashMap::new();
        let mut moving_proofs = HashMap::new();
        self.process_call_data(&call_data)?;
        moving_buckets.extend(self.send_buckets(&call_data.bucket_ids)?);
        moving_proofs.extend(self.send_proofs(&call_data.proof_ids, MoveMethod::AsArgument)?);
        self.sys_log(
            Level::Debug,
            format!("Sending buckets: {:?}", moving_buckets),
        );
        self.sys_log(Level::Debug, format!("Sending proofs: {:?}", moving_proofs));

        // start a new frame
        let mut frame = CallFrame::new(
            self.transaction_hash,
            self.depth + 1,
            self.trace,
            self.track,
            self.wasm_engine,
            match loaded_snode {
                Borrowed(BorrowedSNodeState::Scrypto(_, _, _, _))
                | Static(StaticSNodeState::TransactionProcessor) => Some(AuthZone::new()),
                _ => None,
            },
            match loaded_snode {
                Static(StaticSNodeState::TransactionProcessor) => Some(Worktop::new()),
                _ => None,
            },
            moving_buckets,
            moving_proofs,
            self.auth_zone.as_ref(),
        );

        // invoke the main function
        let snode = loaded_snode.to_snode_state();
        let (result, received_buckets, received_proofs, received_vaults) =
            frame.run(Some(snode_ref), snode, call_data)?;

        // move buckets and proofs to this process.
        self.sys_log(
            Level::Debug,
            format!("Received buckets: {:?}", received_buckets),
        );
        self.sys_log(
            Level::Debug,
            format!("Received proofs: {:?}", received_proofs),
        );
        self.buckets.extend(received_buckets);
        self.proofs.extend(received_proofs);
        self.owned_snodes.vaults.extend(received_vaults);

        // Return borrowed snodes
        if let Borrowed(borrowed) = loaded_snode {
            borrowed.return_borrowed_state(self);
        }

        Ok(result)
    }

    fn get_non_fungible(
        &mut self,
        non_fungible_address: &NonFungibleAddress,
    ) -> Option<NonFungible> {
        let parent_address = Address::NonFungibleSet(non_fungible_address.resource_address());
        let key = non_fungible_address.non_fungible_id().to_vec();
        if let SubstateValue::NonFungible(non_fungible) =
            self.track.read_key_value(parent_address, key)
        {
            non_fungible
        } else {
            panic!("Value is not a non fungible");
        }
    }

    fn set_non_fungible(
        &mut self,
        non_fungible_address: NonFungibleAddress,
        non_fungible: Option<NonFungible>,
    ) {
        let parent_address = Address::NonFungibleSet(non_fungible_address.resource_address());
        let key = non_fungible_address.non_fungible_id().to_vec();
        self.track.set_key_value(parent_address, key, non_fungible)
    }

    fn borrow_global_mut_resource_manager(
        &mut self,
        resource_address: ResourceAddress,
    ) -> Result<ResourceManager, RuntimeError> {
        self.track
            .borrow_global_mut_value(resource_address.clone())
            .map(|v| v.into())
            .map_err(|e| match e {
                TrackError::NotFound => {
                    RuntimeError::ResourceManagerNotFound(resource_address.clone())
                }
                TrackError::Reentrancy => panic!("Reentrancy occurred in resource manager"),
            })
    }

    fn return_borrowed_global_resource_manager(
        &mut self,
        resource_address: ResourceAddress,
        resource_manager: ResourceManager,
    ) {
        self.track
            .return_borrowed_global_mut_value(resource_address, resource_manager)
    }

    fn create_proof(&mut self, proof: Proof) -> Result<ProofId, RuntimeError> {
        let proof_id = self.track.new_proof_id();
        self.proofs.insert(proof_id, proof);
        Ok(proof_id)
    }

    fn take_proof(&mut self, proof_id: ProofId) -> Result<Proof, RuntimeError> {
        let proof = self
            .proofs
            .remove(&proof_id)
            .ok_or(RuntimeError::ProofNotFound(proof_id))?;

        Ok(proof)
    }

    fn create_bucket(&mut self, container: ResourceContainer) -> Result<BucketId, RuntimeError> {
        let bucket_id = self.track.new_bucket_id();
        self.buckets.insert(bucket_id, Bucket::new(container));
        Ok(bucket_id)
    }

    fn create_vault(&mut self, container: ResourceContainer) -> Result<VaultId, RuntimeError> {
        let vault_id = self.track.new_vault_id();
        self.owned_snodes
            .vaults
            .insert(vault_id, Vault::new(container));
        Ok(vault_id)
    }

    fn take_bucket(&mut self, bucket_id: BucketId) -> Result<Bucket, RuntimeError> {
        self.buckets
            .remove(&bucket_id)
            .ok_or(RuntimeError::BucketNotFound(bucket_id))
    }

    fn create_resource(&mut self, resource_manager: ResourceManager) -> ResourceAddress {
        self.track.create_uuid_value(resource_manager).into()
    }

    fn create_package(&mut self, package: ValidatedPackage) -> PackageAddress {
        self.track.create_uuid_value(package).into()
    }

    fn create_component(&mut self, component: Component) -> Result<ComponentAddress, RuntimeError> {
        let data = Self::process_entry_data(component.state())?;
        let new_objects = self.owned_snodes.take(data)?;
        let address = self.track.create_uuid_value(component);
        self.track
            .insert_objects_into_component(new_objects, address.clone().into());
        Ok(address.into())
    }

    fn read_component_state(&mut self, addr: ComponentAddress) -> Result<Vec<u8>, RuntimeError> {
        if let Some(ComponentState {
            component_address,
            component,
            initial_loaded_object_refs,
            snode_refs,
        }) = &mut self.component_state
        {
            if addr.eq(component_address) {
                snode_refs.extend(initial_loaded_object_refs.clone());
                let state = component.state().to_vec();
                return Ok(state);
            }
        }

        Err(RuntimeError::ComponentNotFound(addr))
    }

    fn write_component_state(
        &mut self,
        addr: ComponentAddress,
        state: Vec<u8>,
    ) -> Result<(), RuntimeError> {
        if let Some(ComponentState {
            component_address,
            component,
            initial_loaded_object_refs,
            ..
        }) = &mut self.component_state
        {
            if addr.eq(component_address) {
                let mut new_set = Self::process_entry_data(&state)?;
                new_set.remove(&initial_loaded_object_refs)?;
                let new_objects = self.owned_snodes.take(new_set)?;
                self.track
                    .insert_objects_into_component(new_objects, *component_address);
                component.set_state(state);
                return Ok(());
            }
        }
        Err(RuntimeError::ComponentNotFound(addr))
    }

    fn read_lazy_map_entry(
        &mut self,
        lazy_map_id: LazyMapId,
        key: Vec<u8>,
    ) -> Result<Option<Vec<u8>>, RuntimeError> {
        if let Some((_, value)) = self.owned_snodes.get_lazy_map_entry(&lazy_map_id, &key) {
            return Ok(value);
        }

        if let Some(ComponentState {
            component_address,
            snode_refs,
            ..
        }) = &mut self.component_state
        {
            if snode_refs.lazy_map_ids.contains(&lazy_map_id) {
                let substate_value = self
                    .track
                    .read_key_value(Address::LazyMap(*component_address, lazy_map_id), key);
                let value = match substate_value {
                    SubstateValue::LazyMapEntry(v) => v,
                    _ => panic!("Substate value is not a LazyMapEntry"),
                };
                if value.is_some() {
                    let map_entry_objects =
                        Self::process_entry_data(&value.as_ref().unwrap()).unwrap();
                    snode_refs.extend(map_entry_objects);
                }

                return Ok(value);
            }
        }

        return Err(RuntimeError::LazyMapNotFound(lazy_map_id));
    }

    fn write_lazy_map_entry(
        &mut self,
        lazy_map_id: LazyMapId,
        key: Vec<u8>,
        value: Vec<u8>,
    ) -> Result<(), RuntimeError> {
        let (old_value, lazy_map_state) =
            match self.owned_snodes.get_lazy_map_entry(&lazy_map_id, &key) {
                None => match &self.component_state {
                    Some(ComponentState {
                        component_address,
                        snode_refs,
                        ..
                    }) => {
                        if !snode_refs.lazy_map_ids.contains(&lazy_map_id) {
                            return Err(RuntimeError::LazyMapNotFound(lazy_map_id));
                        }
                        let old_substate_value = self.track.read_key_value(
                            Address::LazyMap(*component_address, lazy_map_id),
                            key.clone(),
                        );
                        let old_value = match old_substate_value {
                            SubstateValue::LazyMapEntry(v) => v,
                            _ => panic!("Substate value is not a LazyMapEntry"),
                        };
                        Ok((
                            old_value,
                            Committed {
                                component_address: *component_address,
                            },
                        ))
                    }
                    _ => Err(RuntimeError::LazyMapNotFound(lazy_map_id)),
                },
                Some((root, value)) => Ok((value, Uncommitted { root })),
            }?;
        let mut new_entry_object_refs = Self::process_entry_data(&value)?;
        let old_entry_object_refs = match old_value {
            None => ComponentObjectRefs::new(),
            Some(e) => Self::process_entry_data(&e).unwrap(),
        };
        new_entry_object_refs.remove(&old_entry_object_refs)?;

        // Check for cycles
        if let Uncommitted { root } = lazy_map_state {
            if new_entry_object_refs.lazy_map_ids.contains(&root) {
                return Err(RuntimeError::CyclicLazyMap(root));
            }
        }

        let new_objects = self.owned_snodes.take(new_entry_object_refs)?;

        match lazy_map_state {
            Uncommitted { root } => {
                self.owned_snodes
                    .insert_lazy_map_entry(&lazy_map_id, key, value);
                self.owned_snodes
                    .insert_objects_into_map(new_objects, &root);
            }
            Committed { component_address } => {
                self.track.set_key_value(
                    Address::LazyMap(component_address, lazy_map_id),
                    key,
                    SubstateValue::LazyMapEntry(Some(value)),
                );
                self.track
                    .insert_objects_into_component(new_objects, component_address);
            }
        }

        Ok(())
    }

    fn get_component_info(
        &mut self,
        component_address: ComponentAddress,
    ) -> Result<(PackageAddress, String), RuntimeError> {
        let substate_value = self
            .track
            .read_value(component_address)
            .ok_or(RuntimeError::ComponentNotFound(component_address))?;

        if let SubstateValue::Component(component) = substate_value {
            Ok((
                component.package_address(),
                component.blueprint_name().to_owned(),
            ))
        } else {
            panic!("Value is not a component");
        }
    }

    fn create_lazy_map(&mut self) -> LazyMapId {
        let lazy_map_id = self.track.new_lazy_map_id();
        self.owned_snodes
            .lazy_maps
            .insert(lazy_map_id, UnclaimedLazyMap::new());
        lazy_map_id
    }

    fn get_epoch(&mut self) -> u64 {
        self.track.current_epoch()
    }

    fn get_transaction_hash(&mut self) -> Hash {
        self.track.transaction_hash()
    }

    fn generate_uuid(&mut self) -> u128 {
        self.track.new_uuid()
    }

    fn user_log(&mut self, level: Level, message: String) {
        self.track.add_log(level, message);
    }

<<<<<<< HEAD
    #[allow(unused_variables)]
    fn sys_log(&self, level: Level, message: String) {
        let (l, m) = match level {
            Level::Error => ("ERROR".red(), message.red()),
            Level::Warn => ("WARN".yellow(), message.yellow()),
            Level::Info => ("INFO".green(), message.green()),
            Level::Debug => ("DEBUG".cyan(), message.cyan()),
            Level::Trace => ("TRACE".normal(), message.normal()),
        };

        #[cfg(not(feature = "alloc"))]
        if self.trace {
            println!("{}[{:5}] {}", "  ".repeat(self.depth), l, m);
        }
=======
    fn check_access_rule(
        &mut self,
        access_rule: scrypto::resource::AccessRule,
        proof_ids: Vec<ProofId>,
    ) -> Result<bool, RuntimeError> {
        let proofs = proof_ids
            .iter()
            .map(|proof_id| {
                self.proofs
                    .get(&proof_id)
                    .map(Proof::clone)
                    .ok_or(RuntimeError::ProofNotFound(proof_id.clone()))
            })
            .collect::<Result<Vec<Proof>, RuntimeError>>()?;
        let mut simulated_auth_zone = AuthZone::new_with_proofs(proofs);

        let method_authorization = convert(&Type::Unit, &Value::Unit, &access_rule);
        let is_authorized = method_authorization.check(&[&simulated_auth_zone]).is_ok();
        simulated_auth_zone
            .main(
                ScryptoValue::from_slice(&call_data!(clear())).unwrap(),
                self,
            )
            .map_err(RuntimeError::AuthZoneError)?;

        Ok(is_authorized)
>>>>>>> 953d0bf4
    }
}<|MERGE_RESOLUTION|>--- conflicted
+++ resolved
@@ -1160,7 +1160,6 @@
         self.track.add_log(level, message);
     }
 
-<<<<<<< HEAD
     #[allow(unused_variables)]
     fn sys_log(&self, level: Level, message: String) {
         let (l, m) = match level {
@@ -1175,7 +1174,8 @@
         if self.trace {
             println!("{}[{:5}] {}", "  ".repeat(self.depth), l, m);
         }
-=======
+    }
+
     fn check_access_rule(
         &mut self,
         access_rule: scrypto::resource::AccessRule,
@@ -1202,6 +1202,5 @@
             .map_err(RuntimeError::AuthZoneError)?;
 
         Ok(is_authorized)
->>>>>>> 953d0bf4
     }
 }