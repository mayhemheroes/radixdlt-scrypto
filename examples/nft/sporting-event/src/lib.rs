use sbor::*;
use scrypto::prelude::*;

#[derive(TypeId, Encode, Decode, Describe, Eq, PartialEq)]
pub enum Section {
    Field,
    Luxury,
}

#[derive(TypeId, Encode, Decode, Describe)]
pub enum Team {
    Home,
    Away,
}

#[derive(NonFungibleData)]
pub struct Ticket {
    /// Which seating section is this ticket for
    section: Section,
    /// If the ticket is for the Luxury section, it will have a specific seat
    seat: Option<String>,
    /// Which team did the buyer predict would win
    #[scrypto(mutable)]
    prediction: Team,
}

blueprint! {
    struct SportingEvent {
        tickets: Vault,
        collected_xrd: Vault,
        price_field: Decimal,
        price_luxury: Decimal,
        admin_authority: Vault,
    }

    impl SportingEvent {
<<<<<<< HEAD
        pub fn new() -> ComponentRef {
=======
        pub fn instantiate_sporting_event() -> Component {
>>>>>>> 6a61de68
            // For simplicity's sake, we will just use all fixed values for our numbers of tickets and their prices, though all of those could be parameterized

            // We'll start by creating our admin badge which is able to create and modify our NFT
            let my_admin =
                ResourceBuilder::new_fungible(DIVISIBILITY_NONE).initial_supply_fungible(1);

            // Create our NFT
            let my_non_fungible_def = ResourceBuilder::new_non_fungible()
                .metadata("name", "Ticket to the big game")
                .flags(MINTABLE | INDIVIDUAL_METADATA_MUTABLE)
                .badge(
                    my_admin.resource_def_ref(),
                    MAY_MINT | MAY_CHANGE_INDIVIDUAL_METADATA,
                )
                .no_initial_supply();

            // Currently, Scrypto requires manual assignment of NFT IDs
            let mut ticket_bucket = Bucket::new(my_non_fungible_def);
            let mut manual_id = 1u128;

            // Mint the Luxury seat tokens.  These seats have an assigned seat number
            // We will default to a prediction of the Home team winning, and purchasers may alter this when they buy their ticket
            for letter in 'A'..'D' {
                for number in 1..10 {
                    let ticket = Ticket {
                        section: Section::Luxury,
                        seat: Some(format!("{}{}", letter, number)),
                        prediction: Team::Home,
                    };
                    ticket_bucket.put(my_admin.authorize(|auth| {
                        ticket_bucket.resource_def_ref().mint_non_fungible(
                            &NonFungibleKey::from(manual_id),
                            ticket,
                            auth,
                        )
                    }));
                    manual_id += 1;
                }
            }

            // Mint the Field level seats.  These are common seating, with no seat number.  As with Luxury, they will default to a Home win prediction
            // While these tokens each will have unique IDs, they will be otherwise identical
            for manual_id in 101u128..200u128 {
                let ticket = Ticket {
                    section: Section::Field,
                    seat: None,
                    prediction: Team::Home,
                };
                ticket_bucket.put(my_admin.authorize(|auth| {
                    ticket_bucket.resource_def_ref().mint_non_fungible(
                        &NonFungibleKey::from(manual_id),
                        ticket,
                        auth,
                    )
                }));
            }

            // Instantiate our component with our supply of sellable tickets
            Self {
                tickets: Vault::with_bucket(ticket_bucket),
                collected_xrd: Vault::new(RADIX_TOKEN),
                price_field: 10.into(),
                price_luxury: 100.into(),
                admin_authority: Vault::with_bucket(my_admin),
            }
            .instantiate()
        }

        /// Helper function to look for a matching ticket
        fn get_ticket(&mut self, section: Section, seat: Option<String>) -> Bucket {
            let nfts = self.tickets.get_non_fungibles::<Ticket>();
            // Currently, there is no way to search for particular NFT characteristics within a bucket/vault other than iterating through all of them.
            // A better implementation of this simple use case would be to provide a way to map Luxury seat numbers to an ID deterministically,
            // and likely keep them in a separate vault from the Field tokens so that the semi-fungible Field tokens can be immediately grabbed.
            // This naive implementation is chosen to show the most basic way to achieve the goal.
            for nft in &nfts {
                let ticket: Ticket = nft.data();
                if ticket.section == section && ticket.seat == seat {
                    return self.tickets.take_non_fungible(&nft.key());
                }
            }

            panic!("Could not find an appropriate ticket!");
        }

        /// Passing an NFT into this function will switch it from the default Home team prediction to an Away team prediction
        fn switch_nft_prediction(&mut self, mut nft_bucket: Bucket) -> Bucket {
            // First, get the current data and change it to the desired state locally
            let mut nft_data: Ticket =
                nft_bucket.get_non_fungible_data(&nft_bucket.get_non_fungible_key());
            nft_data.prediction = Team::Away;

            // Then commit our updated data to our NFT
            self.admin_authority.authorize(|auth| {
                nft_bucket.update_non_fungible_data(
                    &nft_bucket.get_non_fungible_key(),
                    nft_data,
                    auth,
                )
            });

            // All done, send it back
            nft_bucket
        }

        /// Purchases a Field level ticket, switching the prediction if appropriate, and returns it along with any change
        pub fn buy_field_ticket(
            &mut self,
            will_home_team_win: bool,
            mut payment: Bucket,
        ) -> (Bucket, Bucket) {
            self.collected_xrd.put(payment.take(self.price_field));
            let nft_bucket = self.get_ticket(Section::Field, None);
            if !will_home_team_win {
                return (self.switch_nft_prediction(nft_bucket), payment);
            } else {
                return (nft_bucket, payment);
            }
        }

        /// Purchases a Luxury ticket with a specific desired seat, switching the prediction if appropriate, and returns it along with any change
        pub fn buy_luxury_ticket(
            &mut self,
            seat: String,
            will_home_team_win: bool,
            mut payment: Bucket,
        ) -> (Bucket, Bucket) {
            self.collected_xrd.put(payment.take(self.price_luxury));
            let nft_bucket = self.get_ticket(Section::Luxury, Some(seat));
            if !will_home_team_win {
                return (self.switch_nft_prediction(nft_bucket), payment);
            } else {
                return (nft_bucket, payment);
            }
        }
    }
}<|MERGE_RESOLUTION|>--- conflicted
+++ resolved
@@ -34,11 +34,7 @@
     }
 
     impl SportingEvent {
-<<<<<<< HEAD
-        pub fn new() -> ComponentRef {
-=======
-        pub fn instantiate_sporting_event() -> Component {
->>>>>>> 6a61de68
+        pub fn instantiate_sporting_event() -> ComponentRef {
             // For simplicity's sake, we will just use all fixed values for our numbers of tickets and their prices, though all of those could be parameterized
 
             // We'll start by creating our admin badge which is able to create and modify our NFT
