use scrypto::prelude::*;

use crate::airdrop::Airdrop;

blueprint! {
    struct Proxy2 {
        airdrop: Airdrop,
    }

    impl Proxy2 {
<<<<<<< HEAD
        pub fn new() -> ComponentRef {
=======
        pub fn instantiate_proxy() -> Component {
>>>>>>> 6a61de68
            Self {
                // The instantiate_airdrop() function returns a generic Component. We use `.into()` to convert it into an `Airdrop`.
                airdrop: Airdrop::instantiate_airdrop().into(),
            }
            .instantiate()
        }

        pub fn free_token(&self) -> Bucket {
            // Calling a method on a component using `.method_name()`.
            self.airdrop.free_token()
        }
    }
}<|MERGE_RESOLUTION|>--- conflicted
+++ resolved
@@ -8,11 +8,7 @@
     }
 
     impl Proxy2 {
-<<<<<<< HEAD
-        pub fn new() -> ComponentRef {
-=======
-        pub fn instantiate_proxy() -> Component {
->>>>>>> 6a61de68
+        pub fn instantiate_proxy() -> ComponentRef {
             Self {
                 // The instantiate_airdrop() function returns a generic Component. We use `.into()` to convert it into an `Airdrop`.
                 airdrop: Airdrop::instantiate_airdrop().into(),
