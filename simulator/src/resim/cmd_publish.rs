--- conflicted
+++ resolved
@@ -1,5 +1,5 @@
 use clap::Parser;
-use radix_engine::ledger::Ledger;
+use radix_engine::ledger::SubstateStore;
 use radix_engine::model::*;
 use radix_engine::transaction::*;
 use scrypto::types::*;
@@ -30,7 +30,6 @@
     trace: bool,
 }
 
-<<<<<<< HEAD
 impl Publish {
     pub fn run(&self) -> Result<(), Error> {
         // Load wasm code
@@ -40,36 +39,15 @@
             self.path.clone()
         })
         .map_err(Error::IOError)?;
-=======
-    // Update existing package if `--address` is provided
-    if let Some(a) = matches.value_of(ARG_ADDRESS) {
-        let address: Address = a.parse().map_err(Error::InvalidAddress)?;
-        let mut ledger = RadixEngineDB::with_bootstrap(get_data_dir()?);
-        ledger.put_package(address, Package::new(code));
-        println!("Package updated!");
-        Ok(())
-    } else {
-        let mut configs = get_configs()?;
-        let mut ledger = RadixEngineDB::with_bootstrap(get_data_dir()?);
-        let mut executor =
-            TransactionExecutor::new(&mut ledger, configs.current_epoch, configs.nonce, trace);
-        let transaction = TransactionBuilder::new(&executor)
-            .publish_package(&code)
-            .build(signers)
-            .map_err(Error::TransactionConstructionError)?;
-        let receipt = executor
-            .run(transaction)
-            .map_err(Error::TransactionValidationError)?;
->>>>>>> cc3bf622
 
         if let Some(address) = self.address.clone() {
             // Overwrite package
-            let mut ledger = FileBasedLedger::with_bootstrap(get_data_dir()?);
+            let mut ledger = RadixEngineDB::with_bootstrap(get_data_dir()?);
             ledger.put_package(address, Package::new(code));
             println!("Package updated!");
             Ok(())
         } else {
-            let mut ledger = FileBasedLedger::with_bootstrap(get_data_dir()?);
+            let mut ledger = RadixEngineDB::with_bootstrap(get_data_dir()?);
             let mut executor = TransactionExecutor::new(&mut ledger, self.trace);
             let default_signers = get_default_signers()?;
             let transaction = TransactionBuilder::new(&executor)
